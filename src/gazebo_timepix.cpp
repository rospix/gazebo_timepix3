--- conflicted
+++ resolved
@@ -66,14 +66,10 @@
   density     = getMaterialDensity(material);
   air_density = getMaterialDensity("air");
 
-<<<<<<< HEAD
-  rand_dbl     = std::uniform_real_distribution<double>(0, 1);
+  _package_path_ = ros::package::getPath("gazebo_timepix");
+
+  rand_dbl = std::uniform_real_distribution<double>(0, 1);
   last_tf_time = ros::Time::now();
-=======
-  _package_path_ = ros::package::getPath("gazebo_timepix");
-
-  rand_dbl = std::uniform_real_distribution<double>(0, 1);
->>>>>>> 1578585b
 
   // init gazebo node
   gazebo_node_ = transport::NodePtr(new transport::Node());
@@ -242,15 +238,9 @@
   for (auto source = sources.begin(); source != sources.end(); source++) {
     // get num of photons to be simulated
     // trace obstacles
-<<<<<<< HEAD
     Eigen::Vector3d        source_pos               = source->getRelativePosition();
     mrs_lib::geometry::Ray r                        = mrs_lib::geometry::Ray::twopointCast(Eigen::Vector3d::Zero(), source_pos);
     double                 environment_transmission = traceEnvironmentTransmission(*source);
-=======
-    Eigen::Vector3d source_pos               = source->getRelativePosition();
-    mrs_lib::geometry::Ray    r                        = mrs_lib::geometry::Ray::twopointCast(Eigen::Vector3d::Zero(), source_pos);
-    double          environment_transmission = traceEnvironmentTransmission(*source);
->>>>>>> 1578585b
 
     std::vector<SideProperty> side_properties = source->getSideProperties();
     for (auto side = side_properties.begin(); side != side_properties.end(); side++) {
@@ -305,11 +295,7 @@
   for (int idx = 0; idx < 6; idx++) {
     Eigen::Vector3d side_normal = (sides[idx].b() - sides[idx].a()).cross(sides[idx].d() - sides[idx].a());
     if (side_normal.dot(s.getRelativePosition()) > 0) {
-<<<<<<< HEAD
-      double       solid_angle       = sides[idx].solidAngleRelativeTo(s.getRelativePosition());
-=======
       double       solid_angle       = mrs_lib::geometry::rectSolidAngle(sides[idx], s.getRelativePosition());
->>>>>>> 1578585b
       double       apparent_activity = (s.getActivity() / (4 * M_PI)) * solid_angle;
       SideProperty sp;
       sp.first  = idx;
